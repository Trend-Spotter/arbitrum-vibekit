/**
 * Lending-specific test utilities
 */

import type { GetWalletPositionsResponse } from '@emberai/sdk-typescript';
import type { Task } from 'a2a-samples-js';
import { type UserReserve, UserReserveSchema } from 'ember-schemas';

import type { TransactionPlan } from './transactions.js';

/**
 * Extract transaction plan from lending artifacts
 */
export function extractLendingTransactionPlan(response: Task): Array<TransactionPlan> {
  if (!response.artifacts) {
    throw new Error('No artifacts found in response');
  }

  // Look for transaction-plan artifact
  for (const artifact of response.artifacts) {
    if (artifact.name === 'transaction-plan') {
      for (const part of artifact.parts) {
        if (part.type === 'data' && part.data.txPlan) {
          return part.data.txPlan as Array<TransactionPlan>;
        }
      }
    }
  }

  throw new Error('No transaction plan found in artifacts');
}

/**
 * Extract positions data from response
 */
export function extractPositionsData(response: Task): GetWalletPositionsResponse {
  if (!response.artifacts) {
    throw new Error(`No artifacts found in response. Response: ${JSON.stringify(response, null, 2)}`);
  }

  // Look for positions artifact (support both legacy and new names)
  for (const artifact of response.artifacts) {
    if (artifact.name === 'positions' || artifact.name === 'wallet-positions') {
      for (const part of artifact.parts) {
        if (part.type === 'data' && part.data.positions) {
          return part.data as unknown as GetWalletPositionsResponse;
        }
      }
    }
  }

  // Debug: log available artifact names before throwing an error
  try {
    const names = response.artifacts.map((a) => a.name).join(', ');
     
    console.log(`[extractPositionsData] Available artifact names: ${names}`);
  } catch (_) {
    // ignore logging errors
  }

  throw new Error(`No positions data found in artifacts. Response: ${JSON.stringify(response, null, 2)}`);
}

/**
 * Finds the reserve information for a given token symbol or name within the positions response.
 */
export function getReserveForToken(
  response: GetWalletPositionsResponse,
  tokenNameOrSymbol: string
): UserReserve {
  for (const position of response.positions) {
    if (!position.lendingPosition) continue;

    for (const reserve of position.lendingPosition.userReserves) {
      const name = reserve.token!.name;
      const symbol = reserve.token!.symbol;

      if (name === tokenNameOrSymbol || symbol === tokenNameOrSymbol) {
        try {
          return UserReserveSchema.parse(reserve);
        } catch (error) {
          console.error('Failed to parse UserReserve:', error);
          console.error('Reserve object that failed parsing:', reserve);
          throw new Error(`Failed to parse reserve data for token ${tokenNameOrSymbol}. Ensure the SDK response matches UserReserveSchema. Reserve: ${JSON.stringify(reserve, null, 2)}`);
        }
      }
    }
  }
<<<<<<< HEAD
  throw new Error(`No reserve found for token ${tokenNameOrSymbol}. Response: ${JSON.stringify(response, null, 2)}`);
}

/**
 * Helper to get reserve for a token
 */
export async function getTokenReserve(
  agent: {
    processUserInput: (input: string, userAddress: string) => Promise<Task>;
  },
  userAddress: string,
  tokenName: string
): Promise<UserReserve> {
  const response = await agent.processUserInput('show my positions', userAddress);
  const positionsData = extractPositionsData(response);
  return getReserveForToken(positionsData, tokenName);
=======

  throw new Error(`No reserve found for token ${tokenNameOrSymbol}. Response: ${JSON.stringify(response, null, 2)}`);
>>>>>>> d59af1ac
} <|MERGE_RESOLUTION|>--- conflicted
+++ resolved
@@ -86,7 +86,7 @@
       }
     }
   }
-<<<<<<< HEAD
+
   throw new Error(`No reserve found for token ${tokenNameOrSymbol}. Response: ${JSON.stringify(response, null, 2)}`);
 }
 
@@ -103,8 +103,4 @@
   const response = await agent.processUserInput('show my positions', userAddress);
   const positionsData = extractPositionsData(response);
   return getReserveForToken(positionsData, tokenName);
-=======
-
-  throw new Error(`No reserve found for token ${tokenNameOrSymbol}. Response: ${JSON.stringify(response, null, 2)}`);
->>>>>>> d59af1ac
 } 