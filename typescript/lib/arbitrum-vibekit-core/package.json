{
  "name": "arbitrum-vibekit-core",
  "version": "0.1.0",
  "type": "module",
  "main": "dist/src/index.js",
  "types": "dist/src/index.d.ts",
  "scripts": {
    "build": "tsc -b",
    "prepare": "pnpm build",
    "test": "vitest run",
    "test:watch": "vitest",
    "test:mocha": "mocha 'dist/test/**/*.test.js' --reporter spec"
  },
  "packageManager": "pnpm@10.7.0",
  "dependencies": {
    "@ai-sdk/openai": "^1.3.22",
    "@ai-sdk/xai": "^1.2.16",
<<<<<<< HEAD
    "@google-a2a/types": "workspace:*",
=======
    "@google-a2a/types": "https://github.com/google-a2a/A2A.git#path:types",
>>>>>>> 121efae6
    "@hyperbolic/ai-sdk-provider": "^0.1.3",
    "@modelcontextprotocol/sdk": "catalog:",
    "@openrouter/ai-sdk-provider": "catalog:",
    "@openzeppelin/contracts": "^5.3.0",
    "ai": "catalog:",
    "cors": "^2.8.5",
    "dotenv": "catalog:",
    "ember-schemas": "workspace:^",
    "escape-html": "^1.0.3",
    "express": "catalog:",
    "nanoid": "^5.0.7",
    "viem": "^2.26.3",
    "zod": "catalog:"
  },
  "peerDependencies": {
    "zod": "^3.24.3"
  },
  "devDependencies": {
    "@types/chai": "catalog:",
    "@types/cors": "^2.8.17",
    "@types/escape-html": "^1.0.4",
    "@types/express": "^5.0.2",
    "@types/mocha": "catalog:",
    "@types/sinon": "^17.0.4",
    "@vitest/ui": "^3.2.3",
    "chai": "catalog:",
    "mocha": "catalog:",
    "sinon": "^20.0.0",
    "tsx": "catalog:",
    "typescript": "catalog:",
    "vitest": "^3.2.1"
  }
}<|MERGE_RESOLUTION|>--- conflicted
+++ resolved
@@ -15,11 +15,8 @@
   "dependencies": {
     "@ai-sdk/openai": "^1.3.22",
     "@ai-sdk/xai": "^1.2.16",
-<<<<<<< HEAD
     "@google-a2a/types": "workspace:*",
-=======
     "@google-a2a/types": "https://github.com/google-a2a/A2A.git#path:types",
->>>>>>> 121efae6
     "@hyperbolic/ai-sdk-provider": "^0.1.3",
     "@modelcontextprotocol/sdk": "catalog:",
     "@openrouter/ai-sdk-provider": "catalog:",
