--- conflicted
+++ resolved
@@ -114,27 +114,7 @@
 // --- Pools/Positions Artifact Schemas End ---
 
 // Schema for the MCP response of getUserLiquidityPositions
-<<<<<<< HEAD
 export const EmberPositionSchema = LiquidityPositionArtifactSchema;
-=======
-export const EmberPositionSchema = z
-  .object({
-    tokenId: z.string(),
-    providerId: z.string(),
-    symbol0: z.string(),
-    symbol1: z.string(),
-    amount0: z.string(),
-    amount1: z.string(),
-    price: z.string(),
-    positionRange: z
-      .object({
-        fromPrice: z.string(),
-        toPrice: z.string(),
-      })
-      .optional(),
-  })
-  .passthrough();
->>>>>>> 269019ee
 
 const GetUserLiquidityPositionsResponseSchema = z
   .object({
@@ -260,25 +240,10 @@
     const validatedData = sharedParseMcpToolResponse(
       mcpResponse,
       GetUserLiquidityPositionsResponseSchema
-<<<<<<< HEAD
     );
 
     // Use the validatedData.positions array directly, as it matches the new schema
     const positions = validatedData.positions;
-=======
-    ) as any;
-
-    const positions: LiquidityPosition[] = validatedData.positions.map((pos: any) => ({
-      tokenId: pos.tokenId,
-      providerId: pos.providerId,
-      symbol0: pos.symbol0,
-      symbol1: pos.symbol1,
-      amount0: pos.amount0,
-      amount1: pos.amount1,
-      price: pos.price,
-      positionRange: pos.positionRange,
-    }));
->>>>>>> 269019ee
     context.updatePositions(positions);
     context.log(`Updated internal state with ${positions.length} positions.`);
 
